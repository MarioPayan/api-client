{
  "name": "@al/client",
<<<<<<< HEAD
  "version": "1.0.0-beta.5",
=======
  "version": "0.13.5",
>>>>>>> eb2cf3c8
  "license": "MIT",
  "description": "A client to abstract common Public API functionality",
  "author": {
    "name": "Barry Skidmore",
    "email": "bskidmore@alertlogic.com"
  },
  "keywords": [
    "Alert Logic",
    "Client",
    "Service"
  ],
  "maintainers": [
    {
      "name": "Barry Skidmore",
      "email": "bskidmore@alertlogic.com"
    },
    {
      "name": "Alert Logic NPM Team",
      "email": "npm@alertlogic.com"
    }
  ],
  "repository": {
    "type": "git",
    "url": "https://github.com/alertlogic/api-client"
  },
  "main": "./dist/umd/index.js",
  "module": "./dist/commonjs/index.js",
  "types": "./dist/typings/index.d.ts",
  "scripts": {
    "test": "karma start",
    "test-watch": "karma start --no-single-run --auto-watch",
    "build-dev": "npm run clean &&  tsc && webpack --mode=development",
    "build": "webpack",
    "prebuild": "npm run clean && npm run lint && tsc",
    "lint": "tslint -p tsconfig.json",
    "clean": "rm -rf dist",
    "prepublishOnly": "npm run build",
    "interactive": "npm run build && node -i -e \"const ALClient = require('./dist/commonjs/index.js').ALClient;\""
  },
  "devDependencies": {
    "@types/chai": "^4.1.7",
    "@types/mocha": "^5.2.5",
    "@types/qs": "^6.5.1",
    "chai": "^4.2.0",
    "karma": "^4.0.0",
    "karma-chrome-launcher": "^2.2.0",
    "karma-cli": "^2.0.0",
    "karma-mocha": "^1.3.0",
    "karma-typescript": "^3.0.13",
    "mocha": "^5.2.0",
    "peer-deps-externals-webpack-plugin": "^1.0.4",
    "tslint": "^5.12.1",
    "tslint-config-airbnb": "^5.11.1",
    "typescript": "^3.2.4",
    "webpack": "^4.29.0",
    "webpack-cli": "^3.2.1",
    "webpack-node-externals": "^1.7.2",
    "xhr-mock": "^2.4.1"
  },
  "dependencies": {
    "@al/haversack": "^1.0.0-beta.8",
    "axios": "^0.18.0",
    "base64-js": "^1.3.0",
    "cache": "^2.1.0",
<<<<<<< HEAD
    "qs": "^6.7.0"
=======
    "qs": "^6.6.0"
  },
  "peerDependencies": {
    "@al/session": "^0.8.2"
>>>>>>> eb2cf3c8
  },
  "peerDependencies": {},
  "files": [
    "dist"
  ]
}<|MERGE_RESOLUTION|>--- conflicted
+++ resolved
@@ -1,10 +1,6 @@
 {
   "name": "@al/client",
-<<<<<<< HEAD
   "version": "1.0.0-beta.5",
-=======
-  "version": "0.13.5",
->>>>>>> eb2cf3c8
   "license": "MIT",
   "description": "A client to abstract common Public API functionality",
   "author": {
@@ -69,16 +65,11 @@
     "axios": "^0.18.0",
     "base64-js": "^1.3.0",
     "cache": "^2.1.0",
-<<<<<<< HEAD
     "qs": "^6.7.0"
-=======
-    "qs": "^6.6.0"
   },
   "peerDependencies": {
     "@al/session": "^0.8.2"
->>>>>>> eb2cf3c8
   },
-  "peerDependencies": {},
   "files": [
     "dist"
   ]
